from __future__ import annotations

import copy
import itertools
import os
import subprocess
import sys

from pathlib import Path
from typing import Optional, TypeVar, List, Dict, Hashable, Any, Union, Sequence

from torch.utils.data import Dataset
from transformer_lens import HookedTransformer

import numpy as np
import torch
from jaxtyping import Float
from lightning import Callback
from numpy.random import Generator
from torch import Tensor

from gbmi.utils.hashing import get_hash

PROJECT_ROOT = Path(__file__).parent.parent.parent
DEFAULT_WANDB_ENTITY = "gbmi"

T = TypeVar("T")


def get_trained_model_dir(create: bool = True) -> Path:
    """
    Returns the base path for saving models. If `save_in_google_drive` is True, returns the path to the Google Drive
    folder where models are saved. Otherwise, returns the path to the local folder where models are saved.
    """
    pth_base_path = PROJECT_ROOT / "trained-models"

    if create and not os.path.exists(pth_base_path):
        os.makedirs(pth_base_path)

    return pth_base_path


def default_device(deterministic: bool = False) -> str:
    return "cuda" if torch.cuda.is_available() and not deterministic else "cpu"


def shuffle_data(data, rng: Generator):
    indices = np.array(range(len(data)))
    rng.shuffle(indices)
    data = data[indices]
    return data


def generate_all_sequences(
    n_digits: int, sequence_length: int = 2
) -> Float[Tensor, "n_seqs sequence_length"]:  # noqa: F722
    data = list(itertools.product(range(n_digits), repeat=sequence_length))
    return torch.tensor(data)


def generate_all_sequences_for_model(
    model: HookedTransformer,
) -> Float[Tensor, "n_seqs sequence_length"]:  # noqa: F722
    return generate_all_sequences(
        n_digits=model.cfg.d_vocab, sequence_length=model.cfg.n_ctx
    )


class MetricsCallback(Callback):
    """PyTorch Lightning callback to save metrics in a Python object."""

    def __init__(self) -> None:
        super().__init__()
        self.metrics: List[Dict[str, float]] = []
        self.steps = 0

    def log_metrics(self, trainer):
        metrics = copy.deepcopy(trainer.callback_metrics)
        metrics["epoch"] = trainer.current_epoch
        metrics["step"] = self.steps
        self.metrics.append(metrics)

    def on_train_batch_end(self, trainer, pl_module, outputs, batch, batch_idx):
        self.steps += 1

    def on_train_epoch_end(self, trainer, pl_module):
        self.log_metrics(trainer)

    def on_validation_epoch_end(self, trainer, module):
        self.log_metrics(trainer)


class SingleTensorDataset(Dataset[Tensor]):
    r"""Dataset wrapping a single tensor.

    Each sample will be retrieved by indexing tensor along the first dimension.

    Args:
        tensor (Tensor): a tensor to be contained within dataset
    """
    tensor: Tensor

    def __init__(self, tensor: Tensor) -> None:
        self.tensor = tensor

    def __getitem__(self, index):
        return self.tensor[index]

    def __len__(self):
        return self.tensor.size(0)


# Function to check if current directory is a Git repository
def is_git_repo():
    try:
        subprocess.check_output(["git", "rev-parse", "--is-inside-work-tree"])
        return True
    except subprocess.CalledProcessError:
        return False


# Function to handle the warning, prompt, and error logic
def handle_size_warnings_and_prompts(
    error_on_diff_larger_than=None, prompt_if_diff_larger_than=1024
):
    if not is_git_repo():
        return
    size_kb = len(subprocess.check_output(["git", "diff"])) / 1024

    print(
        f"Warning: Code-saving on wandb may upload a diff/file of size {size_kb} KiB",
        file=sys.stderr,
    )

    if error_on_diff_larger_than is not None and size_kb > error_on_diff_larger_than:
        raise Exception(
            f"The size ({size_kb} KiB) is larger than the specified limit ({error_on_diff_larger_than} KB)."
        )

    if prompt_if_diff_larger_than is not None and size_kb > prompt_if_diff_larger_than:
        input("Press enter to continue or Ctrl+C to break")


def log_softmax(x: torch.Tensor, dim: Optional[int] = None) -> torch.Tensor:
    """
    log_softmax is only precise to around 2e-7, cf https://github.com/pytorch/pytorch/issues/113708
    we can get better precision by using log1p
    """
    x_max_idxs = x.argmax(dim=dim, keepdim=True)
    x_centered = x - x.gather(dim=dim, index=x_max_idxs)
    x_exp = x_centered.exp()
    # x_exp[max] will be 1, so we can zero it and use log1p(x) = log(1 + x)
    x_exp = x_exp.scatter(
        dim=dim,
        index=x_max_idxs,
        src=torch.zeros_like(x_max_idxs, device=x.device, dtype=x.dtype),
    )
    return x_centered - x_exp.sum(dim=dim, keepdim=True).log1p()


def deep_getattr(obj: T, key: Union[str, Sequence[str]], **kwargs) -> Any:
    if isinstance(key, str):
        return getattr(obj, key, **kwargs)
    elif len(key) == 1:
        return getattr(obj, key[0], **kwargs)
    else:
        return deep_getattr(getattr(obj, key[0], **kwargs), key[1:], **kwargs)


def setattr_or_item(obj: T, key: str, value: Any) -> T:
    if hasattr(obj, "__setitem__"):  # dict-like
        obj[key] = value  # type: ignore
    else:
        setattr(obj, key, value)
    return obj


def getattr_or_item(obj: Any, key: str) -> Any:
    if hasattr(obj, "__getitem__"):  # dict-like
        return obj[key]  # type: ignore
    else:
        return getattr(obj, key)


def set_params(
    cfg: T,
    params: Dict[Union[str, Sequence[str]], Any],
    warn_if_not_default: bool = False,
) -> T:
    # TODO: warn if not default
    assert not warn_if_not_default, "Not implemented"
    for k, v in params.items():
        if isinstance(k, str):
            setattr_or_item(cfg, k, v)
        elif len(k) == 1:
            setattr_or_item(cfg, k[0], v)
        else:
            set_params(
                getattr_or_item(cfg, k[0]),
                {k[1:]: v},
                warn_if_not_default=warn_if_not_default,
            )
    return cfg

    #         if (
    #             config.experiment.model_config.seed != config.seed
    #             and config.experiment.model_config.seed is not None
    #         ):
    #             logging.warning(
    #                 f"Overwriting transformer seed (set to {config.experiment.model_config.seed}) to {config.seed}"
    #             )
    #         config.experiment.model_config.seed = config.seed


def reseed(x: Hashable, label: str) -> int:
    # 4 bytes make an int32!
<<<<<<< HEAD
    return int.from_bytes(get_hash((x, label))[:4], byteorder="big")
=======
    return int.from_bytes(get_hash((x, label))[:4], byteorder="little")
>>>>>>> af632969
<|MERGE_RESOLUTION|>--- conflicted
+++ resolved
@@ -214,8 +214,4 @@
 
 def reseed(x: Hashable, label: str) -> int:
     # 4 bytes make an int32!
-<<<<<<< HEAD
-    return int.from_bytes(get_hash((x, label))[:4], byteorder="big")
-=======
-    return int.from_bytes(get_hash((x, label))[:4], byteorder="little")
->>>>>>> af632969
+    return int.from_bytes(get_hash((x, label))[:4], byteorder="little")