from __future__ import annotations
from dataclasses import dataclass
from dataclasses import field

import sys
from typing import Any, Dict, Optional, cast, Literal
from gbmi import utils

import numpy as np
import torch
from jaxtyping import Float, Integer
from torch import Tensor
from torch.utils.data import Dataset, TensorDataset, DataLoader, IterableDataset
from transformer_lens import HookedTransformer, HookedTransformerConfig
import argparse

from gbmi.model import (
    TrainingWrapper,
    Config,
    ExperimentConfig,
    train_or_load_model,
    DataModule,
)
from gbmi.utils import (
    generate_all_sequences,
    shuffle_data,
    default_device,
    SingleTensorDataset,
    reseed,
    set_params,
)


@dataclass
class ModularFineTuning(ExperimentConfig):
    model_config: HookedTransformerConfig
    p: int  # the prime
    zero_biases: bool = True
    attention_rate: float = 0  # 0 is use attention, 1 is uniformly constant attention
    n_train_samples: Optional[int] = None  # if none, infinite dataset
    n_test_samples: int = 1024
    training_ratio: float = 0.4  # fraction of dataset to use for training
    optimizer_kwargs: Dict[str, Any] = field(
        default_factory=lambda: {"lr": 1e-3, "betas": (0.9, 0.999)}
    )
    version_number: int = 1

    def get_training_wrapper(self):
        return ModularFineTuningTrainingWrapper

    def get_datamodule(self):
        return ModularFineTuningDataModule

    def get_summary_slug(self, config: Config[ModularFineTuning]) -> str:
        return (
            f"ModularFineTuning-{config.experiment.model_config.n_ctx}-{config.train_for[0]}-"
            f"{config.train_for[1]}-attention-rate-{config.experiment.attention_rate}"
            f"{'-nondeterministic' if not config.deterministic else ''}"
        )


def modular_addition_config(attn_rate: float, p: int = 113):
    return Config(
        experiment=ModularFineTuning(
            model_config=HookedTransformerConfig(
                n_ctx=3,
                d_model=128,
                d_mlp=512,
                d_head=32,
                n_layers=1,
                n_heads=4,
                act_fn="relu",
                init_weights=True,
                attn_only=False,
                normalization_type=None,
            ),
            p=p,
            zero_biases=True,
            attention_rate=attn_rate,
            optimizer_kwargs={"lr": 1e-3, "weight_decay": 1.0, "betas": (0.9, 0.98)},
        ),
        seed=999,
        deterministic=False,
        batch_size=int(113**2 * 0.4),
        train_for=(25000, "epochs"),
        log_every_n_steps=1,
        validate_every=(10, "epochs"),
<<<<<<< HEAD
        optimizer_kwargs={"lr": 1e-3, "weight_decay": 1.0, "betas": (0.9, 0.98)},
=======
>>>>>>> 3025f274
    )


MODULAR_ADDITION_113_CLOCK_CONFIG = modular_addition_config(attn_rate=0)

MODULAR_ADDITION_113_PIZZA_CONFIG = modular_addition_config(attn_rate=1)


class ModularFineTuningTrainingWrapper(TrainingWrapper[ModularFineTuning]):
    def __init__(self, config: Config[ModularFineTuning], model: HookedTransformer):
        super().__init__(config, model)
        self.model = model
        self.config = config

    @staticmethod
    def build_model(config: Config[ModularFineTuning]) -> HookedTransformer:
        model_config = config.experiment.model_config
        set_params(
            model_config,
            {
                "seed": reseed(config.seed, "model"),
                "d_vocab": config.experiment.p + 1,
                "d_vocab_out": config.experiment.p,
            },
            warn_if_not_default=True,
        )

        model = HookedTransformer(config.experiment.model_config)
        if config.experiment.zero_biases:
            for name, param in model.named_parameters():
                if "b_" in name:
                    param.requires_grad = False
        return model

    @staticmethod
    def loss_fn(
        logits: Float[Tensor, "batch pos d_vocab"],
        labels: Integer[Tensor, "batch"],
    ) -> Float[Tensor, ""]:
        logits = logits[:, -1, :].to(torch.float64)
        log_probs = utils.log_softmax(logits, dim=-1)
        correct_log_probs = log_probs.gather(-1, labels.unsqueeze(-1))[:, 0]
        return -correct_log_probs.mean()

    @staticmethod
    def acc_fn(
        logits: Float[Tensor, "batch pos d_vocab"],
        labels: Integer[Tensor, "batch"],
    ) -> float:
        logits = logits[:, -1, :]
        predictions = logits.argmax(dim=-1)
        return (predictions == labels).float().mean().item()

    def attention_hook(self, attnscore, hook):
        alpha = self.config.experiment.attention_rate
        # note that this is different from the paper, which does not do the division to enforce the constraint
        # that the attention scores add up to 1
        return alpha / attnscore.shape[-1] + (1 - alpha) * attnscore

    def run_batch(self, x: Float[Tensor, "batch pos"], prefix: str):
        self.model.to(x.device, print_details=False)
        labels = (x[:, 0] + x[:, 1]) % self.config.experiment.p
        assert (
            len(labels.shape) == 1
        ), f"labels.shape == {labels.shape} != 1 (from x.shape == {x.shape})"
        y_preds = self.model.run_with_hooks(
            x, fwd_hooks=[("blocks.0.attn.hook_pattern", self.attention_hook)]
        )
        loss = self.loss_fn(y_preds, labels)
        self.log(f"{prefix}loss", loss, prog_bar=True)
        acc = self.acc_fn(y_preds, labels)
        self.log(f"{prefix}acc", acc, prog_bar=True)
        return loss

    def training_step(self, batch, batch_idx):
        return self.run_batch(batch, prefix="")

    def test_step(self, batch, batch_idx):
        self.run_batch(batch, prefix="test_")

    def validation_step(self, batch, batch_idx):
        self.run_batch(batch, prefix="periodic_test_")

    def configure_optimizers(self):
<<<<<<< HEAD
        return torch.optim.Adam(
            self.parameters(),
            **self.config.optimizer_kwargs,
=======
        return torch.optim.AdamW(
            self.parameters(), **self.config.experiment.optimizer_kwargs
>>>>>>> 3025f274
        )


class ModularFineTuningDataModule(DataModule):
    data_train: Dataset[Integer[Tensor, "seq_len"]]
    data_test: Dataset[Integer[Tensor, "seq_len"]]
    batch_size: Optional[int]

    def __init__(self, config: Config[ModularFineTuning]):
        super().__init__(config)
        self.config = config
        self.model_config = config.experiment.model_config
        self.seq_len = self.model_config.n_ctx
        self.dataset_seed = reseed(self.config.seed, "dataset_seed")

    def setup(self, stage: str):
        # Full dataset
        rng = np.random.default_rng(self.dataset_seed)
        pairs = generate_all_sequences(
            self.config.experiment.p, self.model_config.n_ctx - 1
        )
        # concat a special token of value self.config.experiment.p to the end of each sequence for '='
        equals_token = self.config.experiment.p
        data = torch.cat(
            [pairs, equals_token * torch.ones((len(pairs), 1))], dim=1
        ).long()
        data = shuffle_data(data, rng)

        split_idx = int(len(data) * self.config.experiment.training_ratio)

        data_train = data[:split_idx]
        data_test = data[split_idx:]
        print(
            f"data_train.shape: {data_train.shape}, data_test.shape: {data_test.shape}"
        )

        self.data_train = cast(Dataset[Tensor], SingleTensorDataset(data_train))
        self.data_test = cast(Dataset[Tensor], SingleTensorDataset(data_test))

    def train_dataloader(self):
        return DataLoader(self.data_train, batch_size=self.config.batch_size)

    def val_dataloader(self):
        return DataLoader(self.data_test, batch_size=self.config.batch_size)

    def test_dataloader(self):
        return DataLoader(self.data_test, batch_size=self.config.batch_size)


# class ModularFineTuningDataset(IterableDataset[Integer[Tensor, "seq_length"]]):
#     def __init__(
#         self, seed: int, config: Config[ModularFineTuning], max_length: Optional[int] = None
#     ):
#         self.config = config
#         self.seed = seed
#         if max_length is None:
#             n, unit = config.train_for
#             assert unit == "steps"
#             self.max_length = n * config.batch_size
#         else:
#             self.max_length = max_length

#     def __len__(self):
#         return self.max_length

#     def __iter__(self):
#         def generator():
#             g = torch.Generator()
#             g.manual_seed(self.seed)
#             n_samples = 0
#             while True:
#                 yield torch.randint(
#                     0,
#                     self.config.d_vocab,
#                     (self.config.n_ctx,),
#                     generator=g,
#                 )
#                 n_samples += 1
#                 if self.max_length is not None and n_samples >= self.max_length:
#                     return

#         return iter(generator())

if __name__ == "__main__":
    parser = argparse.ArgumentParser(
        description="Train a model with configurable attention rate."
    )
    parser.add_argument(
        "--attention-rate", type=float, default=0, help="Attention rate for the model."
    )
    parser.add_argument(
        "--force",
        choices=[None, "train", "load"],
        default=None,
        help="Force action: None (default), 'train', or 'load'.",
    )

    parser.add_argument(
        "--no-save", action="store_true", help="Disable saving the model."
    )
    args = parser.parse_args()

    config = modular_addition_config(args.attention_rate)
    print("Training model:", config)

    save_to: Optional[Literal["disk_and_wandb"]] = (
        None if args.no_save else "disk_and_wandb"
    )

    train_or_load_model(config, force=args.force, save_to=save_to)<|MERGE_RESOLUTION|>--- conflicted
+++ resolved
@@ -85,10 +85,6 @@
         train_for=(25000, "epochs"),
         log_every_n_steps=1,
         validate_every=(10, "epochs"),
-<<<<<<< HEAD
-        optimizer_kwargs={"lr": 1e-3, "weight_decay": 1.0, "betas": (0.9, 0.98)},
-=======
->>>>>>> 3025f274
     )
 
 
@@ -173,14 +169,8 @@
         self.run_batch(batch, prefix="periodic_test_")
 
     def configure_optimizers(self):
-<<<<<<< HEAD
-        return torch.optim.Adam(
-            self.parameters(),
-            **self.config.optimizer_kwargs,
-=======
         return torch.optim.AdamW(
             self.parameters(), **self.config.experiment.optimizer_kwargs
->>>>>>> 3025f274
         )
 
 
