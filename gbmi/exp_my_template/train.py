--- conflicted
+++ resolved
@@ -87,13 +87,9 @@
         self.run_batch(batch, prefix="test_")
 
     def configure_optimizers(self):
-<<<<<<< HEAD
-        return torch.optim.Adam(self.parameters(), **self.config.optimizer_kwargs)
-=======
         return torch.optim.Adam(
             self.parameters(), **self.config.experiment.optimizer_kwargs
         )
->>>>>>> 3025f274
 
 
 class MyTemplateDataModule(DataModule):
